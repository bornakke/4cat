--- conflicted
+++ resolved
@@ -164,13 +164,8 @@
 
 			posts = self.db.fetchall(
 				"SELECT " + columns + " FROM posts WHERE thread_id IN %s ORDER BY thread_id ASC, id ASC", (thread_ids,))
-<<<<<<< HEAD
-
-			self.log.debug("Full posts query finished in %i seconds." % (time.time() - postgres_start))
-=======
+
 			self.log.info("Full posts query finished in %i seconds." % (time.time() - postgres_start))
->>>>>>> 76df97c8
-
 
 		return posts
 
