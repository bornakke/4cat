import time
import abc

from pymysql import OperationalError, ProgrammingError
from collections import Counter

import config
from backend.lib.database_mysql import MySQLDatabase
from backend.lib.query import DataSet
from backend.abstract.worker import BasicWorker
from backend.lib.helpers import posts_to_csv

class StringQuery(BasicWorker, metaclass=abc.ABCMeta):
	"""
	Process substring queries from the front-end

	Requests are added to the pool as "query" jobs. This class is to be
	extended by platform-specific search classes, which will define the
	abstract methods at the end of this class to tailor the search engine
	to their database layouts.
	"""

	type = "query"
	max_workers = 2

	prefix = ""
	sphinx_index = ""

	sphinx = None
	query = None

	# Columns to return in csv
	# Mandatory columns: ['thread_id', 'body', 'subject', 'timestamp']
	return_cols = ['thread_id', 'id', 'timestamp', 'body', 'subject', 'author', 'image_file', 'image_md5',
				   'country_code', 'country_name']

	def work(self):
		"""
		Run 4CAT search query

		Gets query details, passes them on to the object's search method, and
		writes the results to a CSV file. If that all went well, the query and
		job are marked as finished.
		"""
		# Setup connections and get parameters
		key = self.job.data["remote_id"]
		try:
			self.query = DataSet(key=key, db=self.db)
		except TypeError:
			self.log.info("Query job %s refers to non-existent query, finishing." % key)
			self.job.finish()
			return

		if self.query.is_finished():
			self.log.info("Worker started for query %s, but query is already finished" % key)
			self.job.finish()
			return

		# connect to Sphinx backend
		self.sphinx = MySQLDatabase(
			host="localhost",
			user=config.DB_USER,
			password=config.DB_PASSWORD,
			port=9306,
			logger=self.log
		)

		query_parameters = self.query.get_parameters()
		results_file = self.query.get_results_path()
		results_file = results_file.replace("*", "")

		self.log.info(str(query_parameters))

		# Execute the relevant query (string-based, random, countryflag-based)
		if "random_amount" in query_parameters and query_parameters["random_amount"]:
			posts = self.execute_random_query(query_parameters)
		elif "country_flag" in query_parameters and query_parameters["country_flag"] != "all":
			posts = self.execute_country_query(query_parameters)
		else:
			posts = self.execute_string_query(query_parameters)

		# Write posts to csv and update the DataBase status to finished
		if posts:
			self.query.update_status("Writing posts to result file")
			posts_to_csv(posts, results_file)
			self.query.update_status("Query finished, results are available.")
		elif posts is not None:
			self.query.update_status("Query finished, no results found.")

		num_posts = len(posts) if posts else 0
		self.query.finish(num_rows=num_posts)
		self.job.finish()

	def execute_string_query(self, query):
		"""
		Execute a query; get post data for given parameters

		This handles general search - anything that does not involve dense
		threads (those are handled by get_dense_threads()). First, Sphinx is
		queries with the search parameters to get the relevant post IDs; then
		the PostgreSQL is queried to return all posts for the found IDs, as
		well as (optionally) all other posts in the threads those posts were in.

		:param dict query:  Query parameters, as part of the DataSet object
		:return list:  Posts, sorted by thread and post ID, in ascending order
		"""

		# first, build the sphinx query
		where = []
		replacements = []
		match = []

		if query["min_date"]:
			where.append("timestamp >= %s")
			replacements.append(query["min_date"])

		if query["max_date"]:
			where.append("timestamp <= %s")
			replacements.append(query["max_date"])

		if query["board"] and query["board"] != "*":
			where.append("board = %s")
			replacements.append(query["board"])

		# escape / since it's a special character for Sphinx
		if query["body_query"]:
			match.append("@body " + query["body_query"].replace("/", "\/").replace("(", "\(",))

		if query["subject_query"]:
			match.append("@subject " + query["subject_query"].replace("/", "\/").replace("(", "\(",))

		# both possible FTS parameters go in one MATCH() operation
		if match:
			where.append("MATCH(%s)")
			replacements.append(" ".join(match))

		# query Sphinx
		self.query.update_status("Searching for matches")
		sphinx_start = time.time()
		where = " AND ".join(where)

		try:
			posts = self.fetch_sphinx(where, replacements)
			self.log.info("Sphinx query finished in %i seconds, %i results." % (time.time() - sphinx_start, len(posts)))
			self.query.update_status("Found %i matches. Collecting post data" % len(posts))
		except OperationalError:
			self.query.update_status(
				"Your query timed out. This is likely because it matches too many posts. Try again with a narrower date range or a more specific search query.")
			self.log.info("Sphinx query (body: %s/subject: %s) timed out after %i seconds" % (
			query["body_query"], query["subject_query"], time.time() - sphinx_start))
			self.sphinx.close()
			return None
		except ProgrammingError as e:
			self.query.update_status("Error during query. 4CAT admins have been notified; try again later.")
			self.log.error("Sphinx crash during query %s: %s" % (self.query.key, e))
			self.sphinx.close()
			return None

		self.sphinx.close()

		if not posts:
			# no results
			self.query.update_status("Query finished, but no results were found.")
			return None

		# query posts database
		postgres_start = time.time()
		self.log.info("Running full posts query")
		columns = ", ".join(self.return_cols)

		if not query["full_thread"] and not query["dense_threads"]:
			# just the exact post IDs we found via Sphinx
			post_ids = tuple([post["post_id"] for post in posts])
			posts = self.fetch_posts(post_ids)
			self.query.update_status("Post data collected")
			self.log.info("Full posts query finished in %i seconds." % (time.time() - postgres_start))

		else:
			# all posts for all thread IDs found by Sphinx
			thread_ids = tuple([post["thread_id"] for post in posts])

			# if indicated, get dense thread ids
			if query["dense_threads"] and query["body_query"]:
				self.query.update_status("Post data collected. Filtering dense threads")
				thread_ids = self.filter_dense(thread_ids, query["body_query"], query["dense_percentage"], query["dense_length"])

				# When there are no dense threads
				if not thread_ids:
					return []

			posts = self.fetch_threads(thread_ids)
			
			self.query.update_status("Post data collected")

			self.log.info("Full posts query finished in %i seconds." % (time.time() - postgres_start))

		return posts


	def execute_random_query(self, query):
		"""
		Execute a query; get post data for given parameters

		This handles general search - anything that does not involve dense
		threads (those are handled by get_dense_threads()). First, Sphinx is
		queries with the search parameters to get the relevant post IDs; then
		the PostgreSQL is queried to return all posts for the found IDs, as
		well as (optionally) all other posts in the threads those posts were in.

		:param dict query:  Query parameters, as part of the DataSet object
		:return list:  Posts, sorted by thread and post ID, in ascending order
		"""

		self.query.update_status("Fetching random posts")

		# Build random id query
		where = []
		replacements = []

		# Amount of random posts to get
		random_amount = query["random_amount"]

		# Get random post ids
		# `if max_date > 0` prevents postgres issues with big ints
		if query["max_date"] > 0:
			post_ids = self.db.fetchall("SELECT id FROM posts_" + self.prefix + " WHERE timestamp >= %s AND timestamp <= %s ORDER BY random() LIMIT %s;", (query["min_date"], query["max_date"], random_amount,))
		else:
			post_ids = self.db.fetchall("SELECT id FROM posts_" + self.prefix + " WHERE timestamp >= %s ORDER BY random() LIMIT %s;", (query["min_date"], random_amount,))

		# Fetch the posts
		post_ids =  tuple([post["id"] for post in post_ids])
		posts = self.fetch_posts(post_ids)
		self.query.update_status("Post data collected")

		return posts

	def execute_country_query(self, query):
		"""
		Get posts with a country flag

		:param str country: Country to filter on
		:return list: filtered list of post ids
		"""

		country_flag = query["country_flag"]

		# `if max_date > 0` prevents postgres issues with big ints
<<<<<<< HEAD

		self.query.update_status("Querying database for country-specific posts")
		
=======
		self.query.update_status("Querying database for country-specific posts")
>>>>>>> af056dbb
		if query["max_date"] > 0:
			posts = self.db.fetchall("SELECT thread_id, id FROM posts_" + self.prefix + " WHERE timestamp >= %s AND timestamp <= %s AND country_code = %s;", (query["min_date"], query["max_date"], country_flag,))
		else:
			posts = self.db.fetchall("SELECT thread_id, id FROM posts_" + self.prefix + " WHERE timestamp >= %s AND country_code = %s;", (query["min_date"], country_flag,))

		# Return empty list if there's no matches
		if not posts:
			return []

		# Fetch all the posts
		self.query.update_status("Found %s posts. Collecting post data..." % len(posts))
		if query["dense_country_percentage"] == False:
			post_ids =  tuple([post["id"] for post in posts])
			posts = self.fetch_posts(post_ids)
			self.query.update_status("Post data collected")
		# Get the full threads with country density
		else:
			self.query.update_status("Post data collected. Filtering dense threads")
			thread_ids = tuple([post["thread_id"] for post in posts])
			thread_ids = self.filter_dense_country(thread_ids, country_flag, query["dense_country_percentage"])
			# Return empty list if there's no matches
			if not thread_ids:
				return []

			posts = self.fetch_threads(thread_ids)
			
		self.query.update_status("Post data collected")

		return posts

	def filter_dense(self, thread_ids, keyword, percentage, length):
		"""
		Filter posts for dense threads.
		Dense threads are threads that contain a keyword more than
		a given amount of times. This takes a post array as returned by
		`execute_string_query()` and filters it so that only posts in threads in which
		the keyword appears more than a given threshold's amount of times
		remain.

		:param list thread_ids:  Threads to filter, result of `execute_string_query()`
		:param string keyword:  Keyword that posts will be matched against
		:param float percentage:  How many posts in the thread need to qualify
		:param int length:  How long a thread needs to be to qualify
		:return list:  Filtered list of posts
		"""

		# for each thread, save number of posts and number of matching posts
		self.log.info("Filtering %s-dense threads from %i threads..." % (keyword, len(thread_ids)))

		keyword_posts = Counter(thread_ids)

		thread_ids = tuple([str(thread_id) for thread_id in thread_ids])
		total_posts = self.db.fetchall("SELECT id, num_replies FROM threads_" + self.prefix + " WHERE id IN %s GROUP BY id", (thread_ids,))

		# Check wether the total posts / posts with keywords is longer than the given percentage,
		# and if the length is above the given threshold
		qualified_threads = []
		for total_post in total_posts:
			# Check if the length meets the threshold
			if total_post["num_replies"] >= length:
				# Check if the keyword density meets the threshold
				thread_density = float(keyword_posts[total_post["id"]] / total_post["num_replies"] * 100)
				if thread_density >= float(percentage):
					qualified_threads.append(total_post["id"])

		self.log.info("Dense thread filtering finished, %i threads left." % len(qualified_threads))
		filtered_threads = tuple([thread for thread in qualified_threads])
		return filtered_threads

	def filter_dense_country(self, thread_ids, country, percentage):
		"""
		Filter posts for dense country threads.
		Dense country threads are threads that contain a country flag more than
        a given amount of times. This takes a post array as returned by
        `execute_string_query()` and filters it so that only posts in threads in which
        the country flag appears more than a given threshold's amount of times
        remain.

		:param list thread_ids:  Threads to filter, result of `execute_country_query()`
		:param string country: Country that posts will be matched against
		:param float percentage:  How many posts in the thread need to qualify
		:return list:  Filtered list of posts
		"""

		# For each thread, save number of posts and number of matching posts
		self.log.info("Filtering %s-dense threads from %i threads..." % (country, len(thread_ids)))

		country_posts = Counter(thread_ids)

		thread_ids = tuple([str(thread_id) for thread_id in thread_ids])
		total_posts = self.db.fetchall("SELECT id, num_replies FROM threads_" + self.prefix + " WHERE id IN %s GROUP BY id", (thread_ids,))

		# Check wether the total posts / posts with country flag is longer than the given percentage,
		# and if the length is above the given threshold
		qualified_threads = []
		for total_post in total_posts:
			# Check if the keyword density meets the threshold
			thread_density = float(country_posts[total_post["id"]] / total_post["num_replies"] * 100)
			if thread_density >= float(percentage):
				qualified_threads.append(total_post["id"])

		# Return thread IDs
		self.log.info("Dense thread filtering finished, %i threads left." % len(qualified_threads))
		filtered_threads = tuple([thread for thread in qualified_threads])
		return filtered_threads

	@abc.abstractmethod
	def fetch_posts(self, post_ids):
		pass

	@abc.abstractmethod
	def fetch_threads(self, thread_ids):
		pass

	@abc.abstractmethod
	def fetch_sphinx(self, where, replacements):
		pass<|MERGE_RESOLUTION|>--- conflicted
+++ resolved
@@ -245,13 +245,7 @@
 		country_flag = query["country_flag"]
 
 		# `if max_date > 0` prevents postgres issues with big ints
-<<<<<<< HEAD
-
 		self.query.update_status("Querying database for country-specific posts")
-		
-=======
-		self.query.update_status("Querying database for country-specific posts")
->>>>>>> af056dbb
 		if query["max_date"] > 0:
 			posts = self.db.fetchall("SELECT thread_id, id FROM posts_" + self.prefix + " WHERE timestamp >= %s AND timestamp <= %s AND country_code = %s;", (query["min_date"], query["max_date"], country_flag,))
 		else:
